--- conflicted
+++ resolved
@@ -60,6 +60,7 @@
 )
 if (WIN32)
 	if (MSVC)
+		target_link_options(iio PUBLIC /DEBUG)
 		set(LIBIIO_WIN32_PREFIX lib)
 	endif()
 
@@ -131,13 +132,9 @@
 set(DEFAULT_LOG_LEVEL ${LEVEL_${LOG_LEVEL}})
 
 if (MSVC)
-<<<<<<< HEAD
-	target_compile_options(iio PRIVATE /W4 /wd4200 /wd4127 /wd4100)
-=======
-	add_compile_options(/Zi /W4 /wd4200 /wd4127 /wd4100)
+	target_compile_options(iio PRIVATE /Zi /W4 /wd4200 /wd4127 /wd4100)
 	# Zi produces a separate PDB file that contains all the symbolic debugging information
 	# W4 displays level 1, 2, 3, and 4 (informational) warnings that aren't off by default
->>>>>>> b1099c96
 	# C4200: nonstandard extension used : zero-sized array in struct (usb.h)
 	# C4127: conditional expression is constant (IIO_ERROR and IIO_DEBUG macros)
 	# C4100: unreferenced parameter; same as -Wno-unused-parameter
@@ -524,85 +521,7 @@
 	configure_file(properties.rc.cmakein ${LIBIIO_RC} @ONLY)
 endif()
 
-<<<<<<< HEAD
 set(CMAKE_HTML_DEST_DIR "${CMAKE_CURRENT_BINARY_DIR}/html/v${VERSION}")
-=======
-add_library(iio ${LIBIIO_CFILES} ${LIBIIO_HEADERS} ${LIBIIO_EXTRA_HEADERS} ${LIBIIO_RC})
-set_target_properties(iio PROPERTIES
-	VERSION ${VERSION}
-	SOVERSION ${LIBIIO_VERSION_MAJOR}
-	FRAMEWORK TRUE
-	PUBLIC_HEADER ${LIBIIO_HEADERS}
-	C_STANDARD 99
-	C_STANDARD_REQUIRED ON
-	C_EXTENSIONS OFF
-)
-target_link_libraries(iio LINK_PRIVATE ${LIBS_TO_LINK})
-
-if (MSVC)
-	set_target_properties(iio PROPERTIES OUTPUT_NAME libiio)
-	target_link_options(iio PUBLIC /DEBUG)
-	# The linker puts debugging information into a program database (PDB) file
-endif()
-
-if(NOT SKIP_INSTALL_ALL)
-	install(TARGETS iio
-		ARCHIVE DESTINATION ${CMAKE_INSTALL_LIBDIR}
-		LIBRARY DESTINATION ${CMAKE_INSTALL_LIBDIR}
-		RUNTIME DESTINATION ${CMAKE_INSTALL_BINDIR}
-		FRAMEWORK DESTINATION ${OSX_INSTALL_FRAMEWORKSDIR}
-		PUBLIC_HEADER DESTINATION ${CMAKE_INSTALL_INCLUDEDIR})
-endif()
-
-option(WITH_DOC "Generate documentation with Doxygen" OFF)
-if(WITH_DOC)
-	find_package(Doxygen REQUIRED)
-	# It is not an error when 'dot' is not found,
-	# just switching off the Doxygen's HAVE_DOT option
-	find_package_handle_standard_args(Dot REQUIRED_VARS DOXYGEN_DOT_EXECUTABLE)
-
-	include(cmake/CheckCaseSensitiveFileSystem.cmake)
-	if (HAVE_CASE_SENSITIVE_FILESYSTEM)
-		set(CMAKE_CASE_SENSITIVE_FILESYSTEM "YES")
-	else()
-		set(CMAKE_CASE_SENSITIVE_FILESYSTEM "NO")
-	endif()
-
-	set(CMAKE_HTML_DEST_DIR "${CMAKE_CURRENT_BINARY_DIR}/html/v${LIBIIO_VERSION_MAJOR}.${LIBIIO_VERSION_MINOR}")
-	set(CMAKE_API_DEST_DIR "${PROJECT_NAME}")
-
-	configure_file(
-		${CMAKE_CURRENT_SOURCE_DIR}/Doxyfile.in
-		${CMAKE_CURRENT_BINARY_DIR}/Doxyfile @ONLY)
-	configure_file(
-		${CMAKE_CURRENT_SOURCE_DIR}/bindings/csharp/Doxyfile.in
-		${CMAKE_CURRENT_BINARY_DIR}/Doxyfile_csharp @ONLY)
-	configure_file(
-		${CMAKE_CURRENT_SOURCE_DIR}/CI/azure/generateDocumentationAndDeploy.sh.in
-		${CMAKE_CURRENT_BINARY_DIR}/generateDocumentationAndDeploy.sh @ONLY)
-	file(COPY ${CMAKE_CURRENT_SOURCE_DIR}/doc
-		DESTINATION ${CMAKE_HTML_DEST_DIR}/${CMAKE_API_DEST_DIR}
-		FILES_MATCHING PATTERN "*.svg")
-	file(COPY ${CMAKE_CURRENT_SOURCE_DIR}/doc/html/ DESTINATION ${CMAKE_HTML_DEST_DIR})
-	configure_file(
-		${CMAKE_CURRENT_SOURCE_DIR}/doc/index.html.in
-		${CMAKE_HTML_DEST_DIR}/index.html @ONLY)
-
-	add_custom_command(TARGET iio POST_BUILD
-		COMMAND ${DOXYGEN_EXECUTABLE} ${CMAKE_CURRENT_BINARY_DIR}/Doxyfile
-		WORKING_DIRECTORY ${CMAKE_CURRENT_BINARY_DIR}
-		COMMENT "Generating API documentation with Doxygen" VERBATIM)
-	add_custom_command(TARGET iio POST_BUILD
-		COMMAND ${DOXYGEN_EXECUTABLE} ${CMAKE_CURRENT_BINARY_DIR}/Doxyfile_csharp
-		WORKING_DIRECTORY ${CMAKE_CURRENT_BINARY_DIR}
-		COMMENT "Generating C# documentation with Doxygen" VERBATIM)
-
-	if(NOT SKIP_INSTALL_ALL)
-		install(DIRECTORY ${CMAKE_HTML_DEST_DIR}
-			DESTINATION ${CMAKE_INSTALL_DOCDIR})
-	endif()
-endif()
->>>>>>> b1099c96
 
 option(CSHARP_BINDINGS "Install C# bindings" OFF)
 option(PYTHON_BINDINGS "Install Python bindings" OFF)
