// SPDX-License-Identifier: LGPL-2.1-or-later
/*
 * libiio - Library for interfacing industrial I/O (IIO) devices
 *
 * Copyright (C) 2014-2016 Analog Devices, Inc.
 * Author: Paul Cercueil <paul.cercueil@analog.com>
 */

#include "iio-config.h"

#include <iio/iio-backend.h>
#include <iio/iio-debug.h>
#include <iio/iio-lock.h>
#include <iio/iiod-client.h>

#include <errno.h>
#include <libserialport.h>
#include <stdio.h>
#include <stdlib.h>
#include <string.h>
#include <ctype.h>

struct iio_context_pdata {
	struct sp_port *port;
	struct iiod_client *iiod_client;

	struct iio_context_params params;
};

struct iio_buffer_pdata {
	struct iiod_client_buffer_pdata *pdata;
};

struct p_options {
	char flag;
	enum sp_parity parity;
};

struct f_options {
	char flag;
	enum sp_flowcontrol flowcontrol;
};

static const struct p_options parity_options[] = {
	{'n', SP_PARITY_NONE},
	{'o', SP_PARITY_ODD},
	{'e', SP_PARITY_EVEN},
	{'m', SP_PARITY_MARK},
	{'s', SP_PARITY_SPACE},
	{'\0', SP_PARITY_INVALID},
};

static const struct f_options flow_options[] = {
	{'n', SP_FLOWCONTROL_NONE},
	{'x', SP_FLOWCONTROL_XONXOFF},
	{'r', SP_FLOWCONTROL_RTSCTS},
	{'d', SP_FLOWCONTROL_DTRDSR},
	{'\0', SP_FLOWCONTROL_NONE},
};

static struct iio_context *
serial_create_context_from_args(const struct iio_context_params *params,
				const char *args);

static char flow_char(enum sp_flowcontrol fc)
{
	unsigned int i;

	for (i = 0; flow_options[i].flag != '\0'; i++) {
		if (fc == flow_options[i].flowcontrol)
			return flow_options[i].flag;
	}
	return '\0';
}

static char parity_char(enum sp_parity pc)
{
	unsigned int i;

	for (i = 0; parity_options[i].flag != '\0'; i++) {
		if (pc == parity_options[i].parity)
			return parity_options[i].flag;
	}
	return '\0';
}

static inline int libserialport_to_errno(enum sp_return ret)
{
	switch (ret) {
	case SP_ERR_ARG:
		return -EINVAL;
	case SP_ERR_FAIL:
		return -sp_last_error_code();
	case SP_ERR_MEM:
		return -ENOMEM;
	case SP_ERR_SUPP:
		return -ENOSYS;
	default:
		return (int) ret;
	}
}

static char * serial_get_description(struct sp_port *port)
{
	char *description, *name, *desc;
	size_t desc_len;

	name = sp_get_port_name(port);
	desc = sp_get_port_description(port);

	desc_len = sizeof(": \0") + strlen(name) + strlen(desc);
	description = malloc(desc_len);
	if (!description)
		return iio_ptr(-ENOMEM);

	iio_snprintf(description, desc_len, "%s: %s", name, desc);

	return description;
}

static ssize_t serial_read_dev_attr(const struct iio_device *dev,
				    unsigned int buf_id, const char *attr,
				    char *dst, size_t len,
				    enum iio_attr_type type)
{
	const struct iio_context *ctx = iio_device_get_context(dev);
	struct iio_context_pdata *pdata = iio_context_get_pdata(ctx);

	return iiod_client_read_attr(pdata->iiod_client,
				     dev, NULL, attr, dst, len, type, buf_id);
}

static ssize_t serial_write_dev_attr(const struct iio_device *dev,
				     unsigned int buf_id, const char *attr,
				     const char *src, size_t len,
				     enum iio_attr_type type)
{
	const struct iio_context *ctx = iio_device_get_context(dev);
	struct iio_context_pdata *pdata = iio_context_get_pdata(ctx);

	return iiod_client_write_attr(pdata->iiod_client, dev, NULL, attr,
				      src, len, type, buf_id);
}

static ssize_t serial_read_chn_attr(const struct iio_channel *chn,
		const char *attr, char *dst, size_t len)
{
	const struct iio_device *dev = iio_channel_get_device(chn);
	const struct iio_context *ctx = iio_device_get_context(dev);
	struct iio_context_pdata *pdata = iio_context_get_pdata(ctx);

	return iiod_client_read_attr(pdata->iiod_client,
				     dev, chn, attr, dst, len, false, 0);
}

static ssize_t serial_write_chn_attr(const struct iio_channel *chn,
		const char *attr, const char *src, size_t len)
{
	const struct iio_device *dev = iio_channel_get_device(chn);
	const struct iio_context *ctx = iio_device_get_context(dev);
	struct iio_context_pdata *pdata = iio_context_get_pdata(ctx);

	return iiod_client_write_attr(pdata->iiod_client,
				      dev, chn, attr, src, len, false, 0);
}

static ssize_t serial_write_data(struct iiod_client_pdata *io_data,
				 const char *data, size_t len,
				 unsigned int timeout_ms)
{
	struct iio_context_pdata *pdata = (struct iio_context_pdata *) io_data;
	enum sp_return sp_ret;
	ssize_t ret;

	sp_ret = sp_blocking_write(pdata->port, data, len, timeout_ms);
	ret = (ssize_t) libserialport_to_errno(sp_ret);

	prm_dbg(&pdata->params, "Write returned %li: %s\n", (long) ret, data);

	if (ret < 0) {
		prm_err(&pdata->params, "sp_blocking_write returned %i\n",
			(int) ret);
		return ret;
	} else if ((size_t) ret < len) {
		prm_err(&pdata->params, "sp_blocking_write has timed out\n");
		return -ETIMEDOUT;
	}

	return ret;
}

static ssize_t serial_read_data(struct iiod_client_pdata *io_data,
				char *buf, size_t len, unsigned int timeout_ms)
{
	struct iio_context_pdata *pdata = (struct iio_context_pdata *) io_data;
	enum sp_return sp_ret;
	ssize_t ret;

	sp_ret = sp_blocking_read_next(pdata->port, buf, len, timeout_ms);
	ret = (ssize_t) libserialport_to_errno(sp_ret);

	prm_dbg(&pdata->params, "Read returned %li: %.*s\n",
		(long) ret, (int) ret, buf);

	if (ret == 0) {
		prm_err(&pdata->params, "sp_blocking_read_next has timed out\n");
		return -ETIMEDOUT;
	}

	return ret;
}

static void serial_shutdown(struct iio_context *ctx)
{
	struct iio_context_pdata *ctx_pdata = iio_context_get_pdata(ctx);

	iiod_client_destroy(ctx_pdata->iiod_client);
	sp_close(ctx_pdata->port);
	sp_free_port(ctx_pdata->port);
}

static int serial_get_trigger(const struct iio_device *dev,
			      const struct iio_device **trigger)
{
	const struct iio_context *ctx = iio_device_get_context(dev);
	struct iio_context_pdata *pdata = iio_context_get_pdata(ctx);

	return iiod_client_get_trigger(pdata->iiod_client, dev, trigger);
}

static int serial_set_trigger(const struct iio_device *dev,
			      const struct iio_device *trigger)
{
	const struct iio_context *ctx = iio_device_get_context(dev);
	struct iio_context_pdata *pdata = iio_context_get_pdata(ctx);

	return iiod_client_set_trigger(pdata->iiod_client, dev, trigger);
}

static struct iio_buffer_pdata *
serial_create_buffer(const struct iio_device *dev, unsigned int idx,
		     struct iio_channels_mask *mask)
{
	const struct iio_context *ctx = iio_device_get_context(dev);
	struct iio_context_pdata *pdata = iio_context_get_pdata(ctx);
	struct iio_buffer_pdata *buf;
	int ret;

	buf = zalloc(sizeof(*buf));
	if (!buf)
		return iio_ptr(-ENOMEM);

	buf->pdata = iiod_client_create_buffer(pdata->iiod_client,
					       dev, idx, mask);
	ret = iio_err(buf->pdata);
	if (ret) {
		dev_perror(dev, ret, "Unable to create IIOD client");
		free(buf);
		return iio_ptr(ret);
	}

	return buf;
}

static void serial_free_buffer(struct iio_buffer_pdata *buf)
{
	iiod_client_free_buffer(buf->pdata);
	free(buf);
}

static int serial_enable_buffer(struct iio_buffer_pdata *buf,
				size_t nb_samples, bool enable)
{
	return iiod_client_enable_buffer(buf->pdata, nb_samples, enable);
}

static struct iio_block_pdata *
serial_create_block(struct iio_buffer_pdata *buf, size_t size, void **data)
{
	return iiod_client_create_block(buf->pdata, size, data);
}

static const struct iio_backend_ops serial_ops = {
	.create = serial_create_context_from_args,
	.read_device_attr = serial_read_dev_attr,
	.write_device_attr = serial_write_dev_attr,
	.read_channel_attr = serial_read_chn_attr,
	.write_channel_attr = serial_write_chn_attr,
	.shutdown = serial_shutdown,
	.get_trigger = serial_get_trigger,
	.set_trigger = serial_set_trigger,

	.create_buffer = serial_create_buffer,
	.free_buffer = serial_free_buffer,
	.enable_buffer = serial_enable_buffer,

	.create_block = serial_create_block,
	.free_block = iiod_client_free_block,
	.enqueue_block = iiod_client_enqueue_block,
	.dequeue_block = iiod_client_dequeue_block,
};

__api_export_if(WITH_SERIAL_BACKEND_DYNAMIC)
const struct iio_backend iio_serial_backend = {
	.api_version = IIO_BACKEND_API_V1,
	.name = "serial",
	.uri_prefix = "serial:",
	.ops = &serial_ops,
	.default_timeout_ms = 1000,
};

static const struct iiod_client_ops serial_iiod_client_ops = {
	.write = serial_write_data,
	.read = serial_read_data,
};

static int apply_settings(struct sp_port *port, unsigned int baud_rate,
		unsigned int bits, unsigned int stop_bits,
		enum sp_parity parity, enum sp_flowcontrol flow)
{
	int ret;

	ret = libserialport_to_errno(sp_set_baudrate(port, (int) baud_rate));
	if (ret)
		return ret;

	ret = libserialport_to_errno(sp_set_bits(port, (int) bits));
	if (ret)
		return ret;

	ret = libserialport_to_errno(sp_set_stopbits(port, (int) stop_bits));
	if (ret)
		return ret;

	ret = libserialport_to_errno(sp_set_parity(port, parity));
	if (ret)
		return ret;

	return libserialport_to_errno(sp_set_flowcontrol(port, flow));
}

static struct iio_context * serial_create_context(
		const struct iio_context_params *params, const char *port_name,
		unsigned int baud_rate, unsigned int bits, unsigned int stop,
		enum sp_parity parity, enum sp_flowcontrol flow)
{
	struct sp_port *port;
	struct iio_context_pdata *pdata;
	struct iio_context *ctx;
<<<<<<< HEAD
	const char *ctx_uri = "uri";
	char *description;
=======
	char *description, *uri, buf[16];
>>>>>>> fb0d6c16
	size_t uri_len;
	int ret;

	uri_len = sizeof("serial:,1000000,8n1n") + strnlen(port_name, PATH_MAX);
	uri = malloc(uri_len);
	if (!uri)
		return iio_ptr(-ENOMEM);

	ret = libserialport_to_errno(sp_get_port_by_name(port_name, &port));
	if (ret)
		goto err_free_uri;

	ret = libserialport_to_errno(sp_open(port, SP_MODE_READ_WRITE));
	if (ret)
		goto err_free_port;

	ret = apply_settings(port, baud_rate, bits, stop, parity, flow);
	if (ret)
		goto err_close_port;

	/* Empty the output buffer */
	ret = libserialport_to_errno(sp_flush(port, SP_BUF_OUTPUT));
	if (ret)
		IIO_WARNING("Unable to flush output buffer\n");

	/* Drain the input buffer */
	do {
		ret = libserialport_to_errno(sp_blocking_read(port, buf,
							      sizeof(buf), 1));
		if (ret < 0) {
			IIO_WARNING("Unable to drain input buffer\n");
			break;
		}
	} while (ret);

	description = serial_get_description(port);
	ret = iio_err(description);
	if (ret)
		goto err_close_port;

	pdata = zalloc(sizeof(*pdata));
	if (!pdata) {
		ret = -ENOMEM;
		goto err_free_description;
	}

	pdata->port = port;
	pdata->params = *params;

	pdata->iiod_client = iiod_client_new(params,
					     (struct iiod_client_pdata *) pdata,
					     &serial_iiod_client_ops);
	ret = iio_err(pdata->iiod_client);
	if (ret)
		goto err_free_pdata;

	iio_snprintf(uri, uri_len, "serial:%s,%u,%u%c%u%c",
			port_name, baud_rate, bits,
			parity_char(parity), stop, flow_char(flow));

	ctx = iiod_client_create_context(pdata->iiod_client,
					 &iio_serial_backend, description,
					 &ctx_uri, (const char **)&uri, 1);
	ret = iio_err(ctx);
	if (ret)
		goto err_destroy_iiod_client;

	iio_context_set_pdata(ctx, pdata);
	free(uri);

	return ctx;

err_destroy_iiod_client:
	iiod_client_destroy(pdata->iiod_client);
err_free_pdata:
	free(pdata);
err_free_description:
	free(description);
err_close_port:
	sp_close(port);
err_free_port:
	sp_free_port(port);
err_free_uri:
	free(uri);
	return iio_ptr(ret);
}

/* Take string, in "[baud rate],[data bits][parity][stop bits][flow control]"
 * notation, where:
 *   - baud_rate    = between 110 - 1,000,000 (default 115200)
 *   - data bits    = between 5 and 9 (default 8)
 *   - parity       = one of 'n' none, 'o' odd, 'e' even, 'm' mark, 's' space
 *                         (default 'n' none)
 *   - stop bits    = 1 or 2 (default 1)
 *   - flow control = one of '\0' none, 'x' Xon Xoff, 'r' RTSCTS, 'd' DTRDSR
 *                         (default '\0' none)
 *
 * eg: "115200,8n1x"
 *     "115200,8n1"
 *     "115200,8"
 *     "115200"
 *     ""
 */
static int serial_parse_options(const struct iio_context_params *params,
				const char *options, unsigned int *baud_rate,
				unsigned int *bits, unsigned int *stop,
				enum sp_parity *parity, enum sp_flowcontrol *flow)
{
	char *end, ch;
	unsigned int i;

	/* Default settings */
	*baud_rate = 115200;
	*parity = SP_PARITY_NONE;
	*bits = 8;
	*stop = 1;
	*flow = SP_FLOWCONTROL_NONE;

	if (!options || !options[0])
		return 0;

	errno = 0;
	*baud_rate = strtoul(options, &end, 10);
	if (options == end || errno == ERANGE)
		return -EINVAL;

	/* 110 baud to 1,000,000 baud */
	if (options == end || *baud_rate < 110 || *baud_rate > 4000000) {
		prm_err(params, "Invalid baud rate\n");
		return -EINVAL;
	}

	if (*end == ',')
		end++;

	if (!*end)
		return 0;

	options = (const char *)(end);

	errno = 0;
	*bits = strtoul(options, &end, 10);
	if (options == end || *bits > 9 || *bits < 5 || errno == ERANGE) {
		prm_err(params, "Invalid number of bits\n");
		return -EINVAL;
	}

	if (*end == ',')
		end++;

	if (*end == '\0')
		return 0;
	ch = (char)(tolower(*end) & 0xFF);
	for(i = 0; parity_options[i].flag != '\0'; i++) {
		if (ch == parity_options[i].flag) {
			*parity = parity_options[i].parity;
			break;
		}
	}
	if (parity_options[i].flag == '\0') {
		prm_err(params, "Invalid parity character\n");
		return -EINVAL;
	}

	end++;
	if (*end == ',')
		end++;

	options = (const char *)(end);

	if (!*options)
		return 0;

	options = (const char *)(end);
	if (!*options)
		return 0;

	errno = 0;
	*stop = strtoul(options, &end, 10);
	if (options == end || !*stop || *stop > 2 || errno == ERANGE) {
		prm_err(params, "Invalid number of stop bits\n");
		return -EINVAL;
	}

	if (*end == ',')
		end++;

	if (*end == '\0')
		return 0;
	ch = (char)(tolower(*end) & 0xFF);
	for(i = 0; flow_options[i].flag != '\0'; i++) {
		if (ch == flow_options[i].flag) {
			*flow = flow_options[i].flowcontrol;
			break;
		}
	}
	if (flow_options[i].flag == '\0') {
		prm_err(params, "Invalid flow control character\n");
		return -EINVAL;
	}

	/* We should have a '\0' after the flow character */
	if (end[1]) {
		prm_err(params, "Invalid characters after flow control flag\n");
		return -EINVAL;
	}

	return 0;
}

static struct iio_context *
serial_create_context_from_args(const struct iio_context_params *params,
				const char *args)
{
	struct iio_context *ctx = NULL;
	char *comma, *uri_dup;
	unsigned int baud_rate, bits, stop;
	enum sp_parity parity;
	enum sp_flowcontrol flow;
	int ret;

	uri_dup = iio_strdup(args);
	if (!uri_dup)
		return iio_ptr(-ENOMEM);

	comma = strchr(uri_dup, ',');
	if (comma) {
		*comma = '\0';
		ret = serial_parse_options(params, (char *)((uintptr_t) comma + 1),
					   &baud_rate, &bits, &stop,
					   &parity, &flow);
	} else {
		ret = serial_parse_options(params, NULL, &baud_rate, &bits,
					   &stop, &parity, &flow);
	}

	if (ret)
		goto err_free_dup;

	ctx = serial_create_context(params, uri_dup, baud_rate,
				    bits, stop, parity, flow);

	free(uri_dup);
	return ctx;

err_free_dup:
	free(uri_dup);
	prm_err(params, "Bad URI: \'serial:%s\'\n", args);
	return iio_ptr(-EINVAL);
}<|MERGE_RESOLUTION|>--- conflicted
+++ resolved
@@ -347,12 +347,8 @@
 	struct sp_port *port;
 	struct iio_context_pdata *pdata;
 	struct iio_context *ctx;
-<<<<<<< HEAD
 	const char *ctx_uri = "uri";
-	char *description;
-=======
 	char *description, *uri, buf[16];
->>>>>>> fb0d6c16
 	size_t uri_len;
 	int ret;
 
@@ -376,14 +372,14 @@
 	/* Empty the output buffer */
 	ret = libserialport_to_errno(sp_flush(port, SP_BUF_OUTPUT));
 	if (ret)
-		IIO_WARNING("Unable to flush output buffer\n");
+		prm_warn(params, "Unable to flush output buffer\n");
 
 	/* Drain the input buffer */
 	do {
 		ret = libserialport_to_errno(sp_blocking_read(port, buf,
 							      sizeof(buf), 1));
 		if (ret < 0) {
-			IIO_WARNING("Unable to drain input buffer\n");
+			prm_warn(params, "Unable to drain input buffer\n");
 			break;
 		}
 	} while (ret);
