/* SPDX-License-Identifier: LGPL-2.1-or-later */
/*
 * libiio - Library for interfacing industrial I/O (IIO) devices
 *
 * Copyright (C) 2015 Analog Devices, Inc.
 * Author: Paul Cercueil <paul.cercueil@analog.com>
 */

#ifndef _IIOD_CLIENT_H
#define _IIOD_CLIENT_H

#include "iio-backend.h"

#define __api __iio_api

struct iiod_client;
struct iiod_client_pdata;

struct iiod_client_ops {
	ssize_t (*write)(struct iio_context_pdata *pdata,
			 struct iiod_client_pdata *desc,
			 const char *src, size_t len);
	ssize_t (*read)(struct iio_context_pdata *pdata,
			struct iiod_client_pdata *desc,
			char *dst, size_t len);
	ssize_t (*read_line)(struct iio_context_pdata *pdata,
			     struct iiod_client_pdata *desc,
			     char *dst, size_t len);
};

__api void iiod_client_mutex_lock(struct iiod_client *client);
__api void iiod_client_mutex_unlock(struct iiod_client *client);

__api struct iiod_client *
iiod_client_new(const struct iio_context_params *params,
		struct iio_context_pdata *pdata,
		const struct iiod_client_ops *ops);

<<<<<<< HEAD
__api void iiod_client_destroy(struct iiod_client *client);

__api int iiod_client_get_version(struct iiod_client *client,
				  struct iiod_client_pdata *desc,
				  unsigned int *major, unsigned int *minor,
				  char *git_tag);
=======
int iiod_client_get_trigger(struct iiod_client *client,
			    struct iiod_client_pdata *desc,
			    const struct iio_device *dev,
			    const struct iio_device **trigger);
>>>>>>> 48e5852a

__api int iiod_client_get_trigger(struct iiod_client *client,
				  struct iiod_client_pdata *desc,
				  const struct iio_device *dev,
				  const struct iio_device **trigger);

__api int iiod_client_set_trigger(struct iiod_client *client,
				  struct iiod_client_pdata *desc,
				  const struct iio_device *dev,
				  const struct iio_device *trigger);

__api int iiod_client_set_kernel_buffers_count(struct iiod_client *client,
					       struct iiod_client_pdata *desc,
					       const struct iio_device *dev,
					       unsigned int nb_blocks);

__api int iiod_client_set_timeout(struct iiod_client *client,
				  struct iiod_client_pdata *desc,
				  unsigned int timeout);

__api ssize_t iiod_client_read_attr(struct iiod_client *client,
				    struct iiod_client_pdata *desc,
				    const struct iio_device *dev,
				    const struct iio_channel *chn,
				    const char *attr, char *dest, size_t len,
				    enum iio_attr_type type);

__api ssize_t iiod_client_write_attr(struct iiod_client *client,
				     struct iiod_client_pdata *desc,
				     const struct iio_device *dev,
				     const struct iio_channel *chn,
				     const char *attr, const char *src,
				     size_t len, enum iio_attr_type type);

__api int iiod_client_open_unlocked(struct iiod_client *client,
				    struct iiod_client_pdata *desc,
				    const struct iio_device *dev,
				    size_t samples_count, bool cyclic);

__api int iiod_client_close_unlocked(struct iiod_client *client,
				     struct iiod_client_pdata *desc,
				     const struct iio_device *dev);

__api ssize_t iiod_client_read_unlocked(struct iiod_client *client,
					struct iiod_client_pdata *desc,
					const struct iio_device *dev,
					void *dst, size_t len,
					uint32_t *mask, size_t words);

__api ssize_t iiod_client_write_unlocked(struct iiod_client *client,
					 struct iiod_client_pdata *desc,
					 const struct iio_device *dev,
					 const void *src, size_t len);

__api struct iio_context *
iiod_client_create_context(struct iiod_client *client,
			   struct iiod_client_pdata *desc,
			   const struct iio_backend *backend,
			   const char *description,
			   const char **ctx_attrs,
			   const char **ctx_values,
			   unsigned int nb_ctx_attrs);

#undef __api

#endif /* _IIOD_CLIENT_H */<|MERGE_RESOLUTION|>--- conflicted
+++ resolved
@@ -36,19 +36,7 @@
 		struct iio_context_pdata *pdata,
 		const struct iiod_client_ops *ops);
 
-<<<<<<< HEAD
 __api void iiod_client_destroy(struct iiod_client *client);
-
-__api int iiod_client_get_version(struct iiod_client *client,
-				  struct iiod_client_pdata *desc,
-				  unsigned int *major, unsigned int *minor,
-				  char *git_tag);
-=======
-int iiod_client_get_trigger(struct iiod_client *client,
-			    struct iiod_client_pdata *desc,
-			    const struct iio_device *dev,
-			    const struct iio_device **trigger);
->>>>>>> 48e5852a
 
 __api int iiod_client_get_trigger(struct iiod_client *client,
 				  struct iiod_client_pdata *desc,
