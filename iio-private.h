/* SPDX-License-Identifier: LGPL-2.1-or-later */
/*
 * libiio - Library for interfacing industrial I/O (IIO) devices
 *
 * Copyright (C) 2014 Analog Devices, Inc.
 * Author: Paul Cercueil <paul.cercueil@analog.com>
 */

#ifndef __IIO_PRIVATE_H__
#define __IIO_PRIVATE_H__

/* Include public interface */
#include "iio.h"
#include "iio-backend.h"
#include "iio-config.h"
#include "iio-debug.h"

#include <stdbool.h>

#ifdef _MSC_BUILD
#define inline __inline
#define iio_sscanf sscanf_s
#else
#define iio_sscanf sscanf
#endif

#define ARRAY_SIZE(x) (sizeof(x) ? sizeof(x) / sizeof((x)[0]) : 0)
#define BIT(x) (1 << (x))
#define BIT_MASK(bit) BIT((bit) % 32)
#define BIT_WORD(bit) ((bit) / 32)
#define TEST_BIT(addr, bit) (!!(*(((uint32_t *) addr) + BIT_WORD(bit)) \
		& BIT_MASK(bit)))
#define SET_BIT(addr, bit) \
	*(((uint32_t *) addr) + BIT_WORD(bit)) |= BIT_MASK(bit)
#define CLEAR_BIT(addr, bit) \
	*(((uint32_t *) addr) + BIT_WORD(bit)) &= ~BIT_MASK(bit)

/* https://pubs.opengroup.org/onlinepubs/009695399/basedefs/limits.h.html
 * {NAME_MAX} : Maximum number of bytes in a filename
 * {PATH_MAX} : Maximum number of bytes in a pathname
 * {PAGESIZE} : Size in bytes of a page
 * Too bad we work on non-POSIX systems
 */
#ifndef NAME_MAX
#define NAME_MAX 256
#endif
#ifndef PATH_MAX
#define PATH_MAX 4096
#endif
#ifndef PAGESIZE
#define PAGESIZE 4096
#endif

#define MAX_CHN_ID     NAME_MAX  /* encoded in the sysfs filename */
#define MAX_CHN_NAME   NAME_MAX  /* encoded in the sysfs filename */
#define MAX_DEV_ID     NAME_MAX  /* encoded in the sysfs filename */
#define MAX_DEV_NAME   NAME_MAX  /* encoded in the sysfs filename */
#define MAX_CTX_NAME   NAME_MAX  /* nominally "xml" */
#define MAX_CTX_DESC   NAME_MAX  /* nominally "linux ..." */
#define MAX_ATTR_NAME  NAME_MAX  /* encoded in the sysfs filename */
#define MAX_ATTR_VALUE (8 * PAGESIZE)  /* 8x Linux page size, could be anything */

#ifdef _MSC_BUILD
/* Windows only runs on little-endian systems */
#define is_little_endian() true
#else
#define is_little_endian() (__BYTE_ORDER__ == __ORDER_LITTLE_ENDIAN__)
#endif

/* ntohl/htonl are a nightmare to use in cross-platform applications,
 * since they are defined in different headers on different platforms.
 * iio_be32toh/iio_htobe32 are just clones of ntohl/htonl. */
static inline uint32_t iio_be32toh(uint32_t word)
{
	if (!is_little_endian())
		return word;

#ifdef __GNUC__
	return __builtin_bswap32(word);
#else
	return ((word & 0xff) << 24) | ((word & 0xff00) << 8) |
		((word >> 8) & 0xff00) | ((word >> 24) & 0xff);
#endif
}

static inline uint32_t iio_htobe32(uint32_t word)
{
	return iio_be32toh(word);
}

/* Allocate zeroed out memory */
static inline void *zalloc(size_t size)
{
	return calloc(1, size);
}

static inline __check_ret bool IS_ERR(const void *ptr)
{
	return (uintptr_t)ptr >= (uintptr_t)-4095;
}

static inline __check_ret intptr_t PTR_TO_ERR(const void *ptr)
{
	return (intptr_t)ptr;
}

static inline __check_ret void * ERR_TO_PTR(intptr_t err)
{
	return (void *)err;
}

/*
 * If these structures are updated, the qsort functions defined in sort.c
 * may need to be updated.
 */

struct iio_context_pdata;
struct iio_device_pdata;
struct iio_channel_pdata;
struct iio_scan_backend_context;

struct iio_channel_attr {
	char *name;
	char *filename;
};

struct iio_context {
	struct iio_context_pdata *pdata;
	const struct iio_backend_ops *ops;
	const char *name;
	char *description;

	struct iio_device **devices;
	unsigned int nb_devices;

	char *xml;

	char **attrs;
	char **values;
	unsigned int nb_attrs;

	struct iio_context_params params;
};

struct iio_channel {
	struct iio_device *dev;
	struct iio_channel_pdata *pdata;
	void *userdata;

	bool is_output;
	bool is_scan_element;
	struct iio_data_format format;
	char *name, *id;
	long index;
	enum iio_modifier modifier;
	enum iio_chan_type type;

	struct iio_channel_attr *attrs;
	unsigned int nb_attrs;

	unsigned int number;
};

struct iio_dev_attrs {
	char **names;
	unsigned int num;
};

struct iio_device {
	const struct iio_context *ctx;
	struct iio_device_pdata *pdata;
	void *userdata;

	char *name, *id, *label;

	struct iio_dev_attrs attrs;
	struct iio_dev_attrs buffer_attrs;
	struct iio_dev_attrs debug_attrs;

	struct iio_channel **channels;
	unsigned int nb_channels;

	uint32_t *mask;
	size_t words;
};

struct iio_buffer {
	const struct iio_device *dev;
	void *buffer, *userdata;
	size_t length, data_length;

	uint32_t *mask;
	unsigned int dev_sample_size;
	unsigned int sample_size;
	bool is_output, dev_is_high_speed;
};

struct iio_context_info {
	char *description;
	char *uri;
};

struct iio_scan_result {
	size_t size;
	struct iio_context_info **info;
};

struct iio_context_info ** iio_scan_result_add(
	struct iio_scan_result *scan_result, size_t num);

void free_channel(struct iio_channel *chn);
void free_device(struct iio_device *dev);

ssize_t iio_snprintf_channel_xml(char *str, ssize_t slen,
				 const struct iio_channel *chn);
ssize_t iio_snprintf_device_xml(char *str, ssize_t slen,
				const struct iio_device *dev);

int iio_context_init(struct iio_context *ctx);

bool iio_device_is_tx(const struct iio_device *dev);
int iio_device_open(const struct iio_device *dev,
		size_t samples_count, bool cyclic);
int iio_device_close(const struct iio_device *dev);
int iio_device_set_blocking_mode(const struct iio_device *dev, bool blocking);
ssize_t iio_device_read_raw(const struct iio_device *dev,
		void *dst, size_t len, uint32_t *mask, size_t words);
ssize_t iio_device_write_raw(const struct iio_device *dev,
		const void *src, size_t len);
int iio_device_get_poll_fd(const struct iio_device *dev);

int read_double(const char *str, double *val);
int write_double(char *buf, size_t len, double val);

struct iio_context * local_create_context(const struct iio_context_params *params);
struct iio_context * network_create_context(const struct iio_context_params *params,
					    const char *hostname);
struct iio_context * xml_create_context_mem(const struct iio_context_params *params,
					    const char *xml, size_t len);
struct iio_context * xml_create_context(const struct iio_context_params *params,
					const char *xml_file);
struct iio_context * usb_create_context_from_uri(const struct iio_context_params *params,
						 const char *uri);
struct iio_context * serial_create_context_from_uri(const struct iio_context_params *params,
						    const char *uri);

int local_context_scan(struct iio_scan_result *scan_result);

struct iio_scan_backend_context * usb_context_scan_init(void);
void usb_context_scan_free(struct iio_scan_backend_context *ctx);

int usb_context_scan(struct iio_scan_backend_context *ctx,
		struct iio_scan_result *scan_result);

struct iio_scan_backend_context * dnssd_context_scan_init(void);
void dnssd_context_scan_free(struct iio_scan_backend_context *ctx);

int dnssd_context_scan(struct iio_scan_backend_context *ctx,
		struct iio_scan_result *scan_result);

ssize_t iio_device_get_sample_size_mask(const struct iio_device *dev,
		const uint32_t *mask, size_t words);

void iio_channel_init_finalize(struct iio_channel *chn);
unsigned int find_channel_modifier(const char *s, size_t *len_p);

char *iio_strdup(const char *str);
size_t iio_strlcpy(char * __restrict dst, const char * __restrict src, size_t dsize);
char * iio_getenv (char * envvar);

int iio_context_add_device(struct iio_context *ctx, struct iio_device *dev);

int iio_context_add_attr(struct iio_context *ctx,
		const char *key, const char *value);

struct iio_context_pdata * iio_context_get_pdata(const struct iio_context *ctx);

int add_iio_dev_attr(struct iio_device *dev, struct iio_dev_attrs *attrs,
		     const char *attr, const char *type);

ssize_t __iio_printf iio_snprintf(char *buf, size_t len, const char *fmt, ...);

<<<<<<< HEAD
__cnst const struct iio_context_params *get_default_params(void);

#undef __api

=======
>>>>>>> de4ba04c
#endif /* __IIO_PRIVATE_H__ */<|MERGE_RESOLUTION|>--- conflicted
+++ resolved
@@ -280,11 +280,6 @@
 
 ssize_t __iio_printf iio_snprintf(char *buf, size_t len, const char *fmt, ...);
 
-<<<<<<< HEAD
 __cnst const struct iio_context_params *get_default_params(void);
 
-#undef __api
-
-=======
->>>>>>> de4ba04c
 #endif /* __IIO_PRIVATE_H__ */