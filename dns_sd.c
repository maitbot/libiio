// SPDX-License-Identifier: LGPL-2.1-or-later
/*
 * libiio - Library for interfacing industrial I/O (IIO) devices
 *
 * Copyright (C) 2014-2020 Analog Devices, Inc.
 * Author: Robin Getz <robin.getz@analog.com>
 *         Matej Kenda <matejken@gmail.com>
 *
 * Some of this is insipred from libavahi's example:
 * https://avahi.org/doxygen/html/client-browse-services_8c-example.html
 * which is also LGPL 2.1 or later.
 */

#include "dns_sd.h"
#include "iio-backend.h"
#include "iio-debug.h"
#include "iio-lock.h"
#include "network.h"

#include <errno.h>
#ifdef _WIN32
#include <winsock2.h>
#include <ws2tcpip.h>
#else
#include <netdb.h>
#include <string.h>
#include <sys/socket.h>
#include <sys/types.h>
#include <unistd.h>
#endif

#ifdef _WIN32
#define close(s) closesocket(s)
#endif

#define DEFAULT_TIMEOUT_MS 5000

static void dnssd_free_discovery_data(struct dns_sd_discovery_data *d)
{
	free(d->hostname);
	free(d->address);
	free(d);
}

/* Some functions for handling common linked list operations */
static void dnssd_remove_node(const struct iio_context_params *params,
			      struct dns_sd_discovery_data **ddata, int n)
{
	struct dns_sd_discovery_data *d, *ndata, *ldata, *tdata;
	int i;

	d = *ddata;
	ldata = NULL;

	if (n == 0) {
		tdata = d->next;
		dnssd_free_discovery_data(d);
		d = tdata;
	} else {
		for (i = 0, ndata = d; ndata->next != NULL; ndata = ndata->next) {
			if (i == n) {
				/* Could be NULL or node, both are OK */
				tdata = ndata->next;
				/* free the node to be removed */
				dnssd_free_discovery_data(ndata);
				/* snip it out */
				ldata->next = tdata;
				break;
			}
			ldata = ndata;
			i++;
		}
		if (i < n) {
			prm_err(params, "dnssd_remove_node call when %i exceeds "
				"list length (%i)\n", n, i);
		}
	}

	*ddata = d;
}

/* The only way to support scan context from the network is when
 * DNS Service Discovery is turned on
 */

static int dnssd_add_scan_result(const struct iio_context_params *params,
				 struct iio_scan *scan_ctx,
				 char *hostname, char *addr_str, int port)
{
	struct iio_context *ctx;
	char uri[sizeof("ip:") + MAXHOSTNAMELEN + sizeof (":65535") + 1];
	char description[255], *p;
	const char *hw_model, *serial;
	unsigned int i;

<<<<<<< HEAD
=======
	if (port == IIOD_PORT)
		iio_snprintf(uri, sizeof(uri), "%s", addr_str);
	else {
#ifdef HAVE_IPV6
		if (strchr(addr_str, ':'))
			iio_snprintf(uri, sizeof(uri), "[%s]:%hu", addr_str, port);
		else
#endif
			iio_snprintf(uri, sizeof(uri), "%s:%hu", addr_str, port);
	}

	ctx = network_create_context(uri);
	if (!ctx) {
		IIO_ERROR("No context at %s\n", uri);
		return -ENOMEM;
	}

>>>>>>> 94c43cea
	if (port == IIOD_PORT)
		iio_snprintf(uri, sizeof(uri), "ip:%s", hostname);
	else
		iio_snprintf(uri, sizeof(uri), "ip:%s:%d", hostname, port);

	ctx = iio_create_context(params, uri);
	if (!ctx) {
		prm_err(params, "No context at %s\n", addr_str);
		return -ENOMEM;
	}

	hw_model = iio_context_get_attr_value(ctx, "hw_model");
	serial = iio_context_get_attr_value(ctx, "hw_serial");

	if (hw_model && serial) {
		iio_snprintf(description, sizeof(description), "%s (%s), serial=%s",
				addr_str, hw_model, serial);
	} else if (hw_model) {
		iio_snprintf(description, sizeof(description), "%s %s", addr_str, hw_model);
	} else if (serial) {
		iio_snprintf(description, sizeof(description), "%s %s", addr_str, serial);
	} else if (iio_context_get_devices_count(ctx) == 0) {
		iio_snprintf(description, sizeof(description), "%s",
			     iio_context_get_description(ctx));
	} else {
		iio_snprintf(description, sizeof(description), "%s (", addr_str);
		p = description + strlen(description);
		for (i = 0; i < iio_context_get_devices_count(ctx) - 1; i++) {
			const struct iio_device *dev = iio_context_get_device(ctx, i);
			const char *name = iio_device_get_name(dev);
			if (name) {
				iio_snprintf(p, sizeof(description) - strlen(description) -1,
						"%s,",  name);
				p += strlen(p);
			}
		}
		p--;
		*p = ')';
	}

	iio_context_destroy(ctx);

	return iio_scan_add_result(scan_ctx, description, uri);
}

/*
 * remove the ones in the list that you can't connect to
 * This is sort of silly, but we have seen non-iio devices advertised
 * and discovered on the network. Oh well....
 */
void port_knock_discovery_data(const struct iio_context_params *params,
			       struct dns_sd_discovery_data **ddata)
{
	struct dns_sd_discovery_data *d, *ndata;
	unsigned int timeout_ms;
	int i, ret;

	if (params->timeout_ms)
		timeout_ms = params->timeout_ms;
	else
		timeout_ms = DEFAULT_TIMEOUT_MS;

	d = *ddata;
	iio_mutex_lock(d->lock);
	for (i = 0, ndata = d; ndata->next != NULL; ) {
		char port_str[6];
		struct addrinfo hints, *res, *rp;
		int fd;
		bool found = false;

		memset(&hints, 0, sizeof(hints));
		hints.ai_family = AF_UNSPEC;
		hints.ai_socktype = SOCK_STREAM;

		iio_snprintf(port_str, sizeof(port_str), "%hu", ndata->port);
		ret = getaddrinfo(ndata->addr_str, port_str, &hints, &res);

		/* getaddrinfo() returns a list of address structures */
		if (ret) {
			prm_dbg(params, "Unable to find host ('%s'): %s\n",
				ndata->hostname,
				gai_strerror(ret));
		} else {
			for (rp = res; rp != NULL; rp = rp->ai_next) {
				fd = create_socket(rp, timeout_ms);
				if (fd < 0) {
					prm_dbg(params, "Unable to open %s%s socket ('%s:%d' %s)\n",
						rp->ai_family == AF_INET ? "ipv4" : "",
						rp->ai_family == AF_INET6? "ipv6" : "",
						ndata->hostname, ndata->port,
						ndata->addr_str);
				} else {
					close(fd);
					prm_dbg(params, "Something %s%s at '%s:%d' %s)\n",
						rp->ai_family == AF_INET ? "ipv4" : "",
						rp->ai_family == AF_INET6? "ipv6" : "",
						ndata->hostname, ndata->port,
						ndata->addr_str);
					found = true;
				}
			}
		}
		freeaddrinfo(res);
		ndata = ndata->next;
		if (found) {
			i++;
		} else {
			dnssd_remove_node(params, &d, i);
		}
	}
	iio_mutex_unlock(d->lock);
	*ddata = d;

	return;
}

void remove_dup_discovery_data(const struct iio_context_params *params,
			       struct dns_sd_discovery_data **ddata)
{
	struct dns_sd_discovery_data *d, *ndata, *mdata;
	int i, j;

	d = *ddata;

	if (!d)
		return;

	if (!d->next)
		return;

	iio_mutex_lock(d->lock);
	for (i = 0, ndata = d; ndata->next != NULL; ndata = ndata->next) {
		for (j = i + 1, mdata = ndata->next; mdata->next != NULL; mdata = mdata->next) {
			if (!strcmp(mdata->hostname, ndata->hostname) &&
<<<<<<< HEAD
					!strcmp(mdata->addr_str, ndata->addr_str)){
				prm_dbg(params, "Removing duplicate in list: '%s'\n",
					ndata->hostname);
				dnssd_remove_node(params, &d, j);
=======
					!strcmp(mdata->addr_str, ndata->addr_str) &&
					mdata->port == ndata->port){
				IIO_DEBUG("Removing duplicate in list: '%s'\n",
						ndata->hostname);
				dnssd_remove_node(&d, j);
>>>>>>> 94c43cea
			}
			j++;
		}
		i++;
	}
	iio_mutex_unlock(d->lock);

	*ddata = d;
}

int dnssd_context_scan(const struct iio_context_params *params,
		       struct iio_scan *ctx, const char *args)
{
	struct dns_sd_discovery_data *ddata, *ndata;
	int ret = 0;

	ret = dnssd_find_hosts(params, &ddata);

	/* if we return an error when no devices are found, then other scans will fail */
	if (ret == -ENXIO) {
		ret = 0;
		goto fail;
	}

	if (ret < 0)
		goto fail;

	for (ndata = ddata; ndata->next != NULL; ndata = ndata->next) {
		ret = dnssd_add_scan_result(params, ctx, ndata->hostname,
					    ndata->addr_str,ndata->port);
		if (ret < 0) {
			prm_dbg(params, "Failed to add %s (%s) err: %d\n",
				ndata->hostname, ndata->addr_str, ret);
			break;
		}
	}

fail:
	dnssd_free_all_discovery_data(params, ddata);
	return ret;
}

int dnssd_discover_host(const struct iio_context_params *params, char *addr_str,
			size_t addr_len, uint16_t *port)
{
	struct dns_sd_discovery_data *ddata, *ndata;
	int ret = 0;

	ret = dnssd_find_hosts(params, &ddata);

	if (ret < 0)
		goto host_fail;

	for (ndata = ddata; ndata->next != NULL; ndata = ndata->next) {
		if (ndata->port == *port) {
			*port = ndata->port;
			iio_strlcpy(addr_str, ndata->addr_str, addr_len);
			break;
		}
	}
	if (!ndata->next) {
		addr_str[0]='\0';
		*port = 0;
	}

host_fail:
	dnssd_free_all_discovery_data(params, ddata);

	/* negative error codes, 0 for no data */
	return ret;
}

void dnssd_free_all_discovery_data(const struct iio_context_params *params,
				   struct dns_sd_discovery_data *d)
{
	while (d)
		dnssd_remove_node(params, &d, 0);
}<|MERGE_RESOLUTION|>--- conflicted
+++ resolved
@@ -93,30 +93,16 @@
 	const char *hw_model, *serial;
 	unsigned int i;
 
-<<<<<<< HEAD
-=======
-	if (port == IIOD_PORT)
-		iio_snprintf(uri, sizeof(uri), "%s", addr_str);
-	else {
+	if (port == IIOD_PORT) {
+		iio_snprintf(uri, sizeof(uri), "ip:%s", hostname);
+	} else {
 #ifdef HAVE_IPV6
 		if (strchr(addr_str, ':'))
-			iio_snprintf(uri, sizeof(uri), "[%s]:%hu", addr_str, port);
+			iio_snprintf(uri, sizeof(uri), "ip:[%s]:%hu", hostname, port);
 		else
 #endif
-			iio_snprintf(uri, sizeof(uri), "%s:%hu", addr_str, port);
-	}
-
-	ctx = network_create_context(uri);
-	if (!ctx) {
-		IIO_ERROR("No context at %s\n", uri);
-		return -ENOMEM;
-	}
-
->>>>>>> 94c43cea
-	if (port == IIOD_PORT)
-		iio_snprintf(uri, sizeof(uri), "ip:%s", hostname);
-	else
-		iio_snprintf(uri, sizeof(uri), "ip:%s:%d", hostname, port);
+			iio_snprintf(uri, sizeof(uri), "ip:%s:%hu", hostname, port);
+	}
 
 	ctx = iio_create_context(params, uri);
 	if (!ctx) {
@@ -247,18 +233,11 @@
 	for (i = 0, ndata = d; ndata->next != NULL; ndata = ndata->next) {
 		for (j = i + 1, mdata = ndata->next; mdata->next != NULL; mdata = mdata->next) {
 			if (!strcmp(mdata->hostname, ndata->hostname) &&
-<<<<<<< HEAD
-					!strcmp(mdata->addr_str, ndata->addr_str)){
+					!strcmp(mdata->addr_str, ndata->addr_str) &&
+					mdata->port == ndata->port){
 				prm_dbg(params, "Removing duplicate in list: '%s'\n",
 					ndata->hostname);
 				dnssd_remove_node(params, &d, j);
-=======
-					!strcmp(mdata->addr_str, ndata->addr_str) &&
-					mdata->port == ndata->port){
-				IIO_DEBUG("Removing duplicate in list: '%s'\n",
-						ndata->hostname);
-				dnssd_remove_node(&d, j);
->>>>>>> 94c43cea
 			}
 			j++;
 		}
@@ -319,8 +298,9 @@
 			break;
 		}
 	}
+
 	if (!ndata->next) {
-		addr_str[0]='\0';
+		addr_str[0] = '\0';
 		*port = 0;
 	}
 
