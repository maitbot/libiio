// SPDX-License-Identifier: LGPL-2.1-or-later
/*
 * libiio - Library for interfacing industrial I/O (IIO) devices
 *
 * Copyright (C) 2014-2020 Analog Devices, Inc.
 * Author: Paul Cercueil <paul.cercueil@analog.com>
 *         Robin Getz <robin.getz@analog.com>
 *
 * Some of this is insipred from libavahi's example:
 * https://avahi.org/doxygen/html/client-browse-services_8c-example.html
 * which is also LGPL 2.1 or later.
 */

#include "dns_sd.h"

#include <errno.h>
#include <string.h>
#include <time.h>
#include <unistd.h>

#include <avahi-common/address.h>
#include <avahi-common/error.h>
#include <avahi-common/simple-watch.h>
#include <avahi-common/malloc.h>
#include <avahi-client/client.h>
#include <avahi-client/lookup.h>

#include <iio/iio-backend.h>
#include <iio/iio-debug.h>
#include <iio/iio-lock.h>

/*
 * Fundamentally, this builds up a linked list to manage
 * potential clients on the network
 */

static struct dns_sd_discovery_data *new_discovery_data(void)
{
	struct dns_sd_discovery_data *d;

	d = zalloc(sizeof(*d));
	if (!d)
		return NULL;

	d->address = zalloc(sizeof(*d->address));
	if (!d->address) {
		free(d);
		return NULL;
	}

	return d;
}

<<<<<<< HEAD
static void avahi_process_resolved(struct dns_sd_cb_data *adata,
=======
static void avahi_process_resolved(struct dns_sd_discovery_data *ddata,
				   AvahiIfIndex iface,
>>>>>>> d62bc62b
				   const AvahiAddress *addr,
				   const char *host_name,
				   const uint16_t port)
{
<<<<<<< HEAD
	struct dns_sd_discovery_data *ddata = adata->d;
	const struct iio_context_params *params = adata->params;
=======
	char *ptr;
>>>>>>> d62bc62b

	/* Avahi is multi-threaded, so lock the list */
	iio_mutex_lock(ddata->lock);
	ddata->resolved++;

	/* Find empty data to store things*/
	while (ddata->next)
		ddata = ddata->next;

	/* link a new placeholder to the list */
	avahi_address_snprint(ddata->addr_str,
			      sizeof(ddata->addr_str), addr);
	memcpy(ddata->address, addr, sizeof(*ddata->address)); /* Flawfinder: ignore */
	ddata->port = port;
	ddata->hostname = strdup(host_name);
	ddata->resolved = true;

	/* link a new, empty placeholder to the list */
	ddata->next = new_discovery_data();
	if (ddata->next) {
		/* duplicate poll & lock info,
		 * since we don't know which might be discarded */
		ddata->next->poll = ddata->poll;
		ddata->next->lock = ddata->lock;
	} else {
		prm_err(params, "Avahi Resolver : memory failure\n");
	}
	iio_mutex_unlock(ddata->lock);

<<<<<<< HEAD
	prm_dbg(params, "\t\t%s:%u (%s)\n", host_name, port, ddata->addr_str);
=======
	ptr = ddata->addr_str + strnlen(ddata->addr_str, DNS_SD_ADDRESS_STR_MAX);

	if (addr->proto == AVAHI_PROTO_INET6
	    && addr->data.ipv6.address[0] == 0xfe
	    && addr->data.ipv6.address[1] == 0x80
	    && iface != AVAHI_IF_UNSPEC
	    && if_indextoname((unsigned int)iface, ptr + 1)) {
		*ptr = '%';
	}

	IIO_DEBUG("\t\t%s:%u (%s)\n", host_name, port, ddata->addr_str);
>>>>>>> d62bc62b
}

/*
 * libavahi callbacks for browser and resolver
 * for more info, check out libavahi docs at:
 * https://avahi.org/doxygen/html/index.html
 */

static void __avahi_resolver_cb(AvahiServiceResolver *resolver,
				AvahiIfIndex iface,
				AvahiProtocol proto,
				AvahiResolverEvent event,
				const char *name,
				const char *type,
				const char *domain,
				const char *host_name,
				const AvahiAddress *address,
				uint16_t port,
				AvahiStringList *txt,
				AvahiLookupResultFlags flags,
				void *d)
{
	struct dns_sd_cb_data *adata = d;
	const struct iio_context_params *params = adata->params;
	AvahiClient *client;
	int err;

	if (!resolver) {
		prm_err(params, "Fatal Error in Avahi Resolver\n");
		return;
	}

	switch(event) {
	case AVAHI_RESOLVER_FAILURE:
		client = avahi_service_resolver_get_client(resolver);
		err = avahi_client_errno(client);

		prm_err(params, "Avahi Resolver: Failed resolve service '%s' "
			"of type '%s' in domain '%s': %s\n",
			name, type, domain,
			avahi_strerror(err));
		break;
	case AVAHI_RESOLVER_FOUND: {
<<<<<<< HEAD
		avahi_process_resolved(adata, address, host_name, port);
		prm_dbg(params, "Avahi Resolver : service '%s' of type '%s' in domain '%s':\n",
				name, type, domain);
=======
		avahi_process_resolved(ddata, iface, address, host_name, port);
		IIO_DEBUG("Avahi Resolver : service '%s' of type '%s' in domain '%s':\n",
			  name, type, domain);
>>>>>>> d62bc62b
		break;
	}
	}
	avahi_service_resolver_free(resolver);
}

static void avahi_host_resolver(AvahiHostNameResolver *resolver,
				AvahiIfIndex iface,
				AvahiProtocol proto,
				AvahiResolverEvent event,
				const char *host_name,
				const AvahiAddress *address,
				AvahiLookupResultFlags flags,
				void *d)
{
	struct dns_sd_cb_data *adata = d;
	const struct iio_context_params *params = adata->params;
	struct dns_sd_discovery_data *ddata = adata->d;
	AvahiClient *client;
	int err;

	switch(event) {
	case AVAHI_RESOLVER_FAILURE:
		client = avahi_host_name_resolver_get_client(resolver);
		err = avahi_client_errno(client);

		prm_err(params, "Avahi Resolver: Failed to resolve host '%s' : %s\n",
			host_name, avahi_strerror(err));
		break;
	case AVAHI_RESOLVER_FOUND:
<<<<<<< HEAD
		avahi_process_resolved(adata, address, host_name, IIOD_PORT);
=======
		avahi_process_resolved(ddata, iface, address, host_name, IIOD_PORT);
>>>>>>> d62bc62b
		break;
	}

	avahi_host_name_resolver_free(resolver);
	avahi_simple_poll_quit(ddata->poll);
}

static void __avahi_browser_cb(AvahiServiceBrowser *browser,
			       AvahiIfIndex iface,
			       AvahiProtocol proto,
			       AvahiBrowserEvent event,
			       const char *name,
			       const char *type,
			       const char *domain,
			       AvahiLookupResultFlags flags,
			       void *d)
{
	struct dns_sd_cb_data *adata = d;
	struct dns_sd_discovery_data *ddata = adata->d;
	const struct iio_context_params *params = adata->params;
	struct AvahiClient *client = avahi_service_browser_get_client(browser);
	unsigned int i;
	struct timespec ts;

	ts.tv_sec = 0;
	ts.tv_nsec = 5e6; /* 5ms in ns */

	if (!browser) {
		prm_err(params, "Fatal Error in Avahi Browser\n");
		return;
	}

	switch (event) {
	case AVAHI_BROWSER_REMOVE:
		prm_dbg(params, "Avahi Browser : REMOVE : service '%s' of "
			"type '%s' in domain '%s'\n", name, type, domain);
		break;
	case AVAHI_BROWSER_NEW:
		prm_dbg(params, "Avahi Browser : NEW: service '%s' of type "
			"'%s' in domain '%s'\n", name, type, domain);
		if(!avahi_service_resolver_new(client, iface,
					       proto, name, type, domain,
					       AVAHI_PROTO_UNSPEC, 0,
					       __avahi_resolver_cb, adata)) {
			prm_err(params, "Failed to resolve service '%s\n", name);
		} else {
			iio_mutex_lock(ddata->lock);
			ddata->found++;
			iio_mutex_unlock(ddata->lock);
		}
		break;
	case AVAHI_BROWSER_ALL_FOR_NOW:
		prm_dbg(params, "Avahi Browser : ALL_FOR_NOW Browser : %d, "
			"Resolved : %d\n", ddata->found, ddata->resolved);

		/* 200 * 5ms = wait 1 second */
		for (i = 0; ddata->found != ddata->resolved && i <= 200; i++)
			nanosleep(&ts, NULL);

		avahi_simple_poll_quit(ddata->poll);
		break;
	case AVAHI_BROWSER_FAILURE:
		prm_dbg(params, "Avahi Browser : FAILURE\n");
		avahi_simple_poll_quit(ddata->poll);
		break;
	case AVAHI_BROWSER_CACHE_EXHAUSTED:
		prm_dbg(params, "Avahi Browser : CACHE_EXHAUSTED\n");
		break;
	}
}

/*
 * This creates the linked lists, tests it (make sure a context is there)
 * and returns. The structure must be freed with free_all_discovery_data();
 * The returned value is zero on success, negative error code on failure.
 */

int dnssd_find_hosts(const struct iio_context_params *params,
		     struct dns_sd_discovery_data **ddata)
{
	struct dns_sd_discovery_data *d;
	struct dns_sd_cb_data adata;
	AvahiClient *client;
	AvahiServiceBrowser *browser;
	int ret;

	d = new_discovery_data();
	if (!d)
		return -ENOMEM;

	adata.params = params;
	adata.d = d;

	d->lock = iio_mutex_create();
	ret = iio_err(d->lock);
	if (ret) {
		dnssd_free_all_discovery_data(params, d);
		return ret;
	}

	d->poll = avahi_simple_poll_new();
	if (!d->poll) {
		iio_mutex_destroy(d->lock);
		dnssd_free_all_discovery_data(params, d);
		return -ENOMEM;
	}

	client = avahi_client_new(avahi_simple_poll_get(d->poll),
				  0, NULL, NULL, &ret);
	if (!client) {
		prm_err(params, "Unable to create Avahi DNS-SD client :%s\n",
			avahi_strerror(ret));
		goto err_free_poll;
	}

	browser = avahi_service_browser_new(client,
					    AVAHI_IF_UNSPEC, AVAHI_PROTO_UNSPEC,
					    "_iio._tcp", NULL, 0,
					    __avahi_browser_cb, &adata);
	if (!browser) {
		ret = avahi_client_errno(client);
		prm_err(params, "Unable to create Avahi DNS-SD browser: %s\n",
			avahi_strerror(ret));
		goto err_free_client;
	}

	prm_dbg(params, "Trying to discover host\n");
	avahi_simple_poll_loop(d->poll);

	if (d->resolved) {
<<<<<<< HEAD
		port_knock_discovery_data(params, &d);
		remove_dup_discovery_data(params, &d);
=======
		remove_dup_discovery_data(&d);
		port_knock_discovery_data(&d);
>>>>>>> d62bc62b
	} else
		ret = -ENXIO;

	avahi_service_browser_free(browser);
err_free_client:
	avahi_client_free(client);
err_free_poll:
	avahi_simple_poll_free(d->poll);
	iio_mutex_destroy(d->lock);
	*ddata = d;

	return ret;
}

static void avahi_resolve_host(struct dns_sd_cb_data *adata,
			       const char *hostname,
			       const AvahiProtocol proto)
{
	struct dns_sd_discovery_data *d = adata->d;
	const struct iio_context_params *params = adata->params;
	AvahiClient *client;
	AvahiHostNameResolver *resolver;
	int ret;

	d->poll = avahi_simple_poll_new();
	if (!d->poll)
		return;

	client = avahi_client_new(avahi_simple_poll_get(d->poll), 0, NULL, NULL, &ret);
	if (!client) {
		prm_err(params, "Unable to create Avahi DNS-SD client :%s\n",
			avahi_strerror(ret));
		goto err_free_poll;
	}

	resolver = avahi_host_name_resolver_new(client, AVAHI_IF_UNSPEC, proto,
						hostname, proto, 0,
						avahi_host_resolver, adata);
	if (!resolver) {
		ret = avahi_client_errno(client);
		prm_err(params, "Unable to create Avahi DNS-SD browser: %s\n",
			avahi_strerror(ret));
		goto err_free_client;
	}

	prm_dbg(params, "Trying to resolve host: %s, proto: %d\n",
		hostname, proto);
	avahi_simple_poll_loop(d->poll);

err_free_client:
	avahi_client_free(client);
err_free_poll:
	avahi_simple_poll_free(d->poll);
}

int dnssd_resolve_host(const struct iio_context_params *params,
		       const char *hostname,
		       char *ip_addr,
		       const int addr_len)
{
	struct dns_sd_discovery_data *d;
	struct dns_sd_cb_data adata;
	int ret;

	if (!hostname || hostname[0] == '\0')
		return -EINVAL;

	d = new_discovery_data();
	if (!d)
		return -ENOMEM;

	d->lock = iio_mutex_create();
	ret = iio_err(d->lock);
	if (ret)
		goto err_free_data;

	adata.params = params;
	adata.d = d;

	/*
	 * The reason not to use AVAHI_PROTO_UNSPEC is that avahi sometimes resolves the host
	 * to an ipv6 link local address which is not suitable to be used by connect. In fact,
	 * `port_knock_discovery_data()` would discard this entry. On the other hand, some users
	 * might really want to use ipv6 and have their environment correctly configured. Hence,
	 * we try to resolve both in ipv4 and ipv6...
	 */
	avahi_resolve_host(&adata, hostname, AVAHI_PROTO_INET);
#ifdef HAVE_IPV6
	avahi_resolve_host(&adata, hostname, AVAHI_PROTO_INET6);
#endif

	if (d->resolved) {
<<<<<<< HEAD
		port_knock_discovery_data(params, &d);
		remove_dup_discovery_data(params, &d);
=======
		remove_dup_discovery_data(&d);
		port_knock_discovery_data(&d);
>>>>>>> d62bc62b
	} else {
		ret = -ENXIO;
		goto err_mutex_destroy;
	}

	/* If next is null it means that d is empty */
	if (!d->next) {
		ret = -ENXIO;
		goto err_mutex_destroy;
	}

	iio_strlcpy(ip_addr, d->addr_str, addr_len);

err_mutex_destroy:
	iio_mutex_destroy(d->lock);
err_free_data:
	dnssd_free_all_discovery_data(params, d);
	return ret;
}<|MERGE_RESOLUTION|>--- conflicted
+++ resolved
@@ -51,22 +51,15 @@
 	return d;
 }
 
-<<<<<<< HEAD
 static void avahi_process_resolved(struct dns_sd_cb_data *adata,
-=======
-static void avahi_process_resolved(struct dns_sd_discovery_data *ddata,
 				   AvahiIfIndex iface,
->>>>>>> d62bc62b
 				   const AvahiAddress *addr,
 				   const char *host_name,
 				   const uint16_t port)
 {
-<<<<<<< HEAD
 	struct dns_sd_discovery_data *ddata = adata->d;
 	const struct iio_context_params *params = adata->params;
-=======
 	char *ptr;
->>>>>>> d62bc62b
 
 	/* Avahi is multi-threaded, so lock the list */
 	iio_mutex_lock(ddata->lock);
@@ -96,9 +89,6 @@
 	}
 	iio_mutex_unlock(ddata->lock);
 
-<<<<<<< HEAD
-	prm_dbg(params, "\t\t%s:%u (%s)\n", host_name, port, ddata->addr_str);
-=======
 	ptr = ddata->addr_str + strnlen(ddata->addr_str, DNS_SD_ADDRESS_STR_MAX);
 
 	if (addr->proto == AVAHI_PROTO_INET6
@@ -109,8 +99,7 @@
 		*ptr = '%';
 	}
 
-	IIO_DEBUG("\t\t%s:%u (%s)\n", host_name, port, ddata->addr_str);
->>>>>>> d62bc62b
+	prm_dbg(params, "\t\t%s:%u (%s)\n", host_name, port, ddata->addr_str);
 }
 
 /*
@@ -154,15 +143,9 @@
 			avahi_strerror(err));
 		break;
 	case AVAHI_RESOLVER_FOUND: {
-<<<<<<< HEAD
-		avahi_process_resolved(adata, address, host_name, port);
+		avahi_process_resolved(adata, iface, address, host_name, port);
 		prm_dbg(params, "Avahi Resolver : service '%s' of type '%s' in domain '%s':\n",
 				name, type, domain);
-=======
-		avahi_process_resolved(ddata, iface, address, host_name, port);
-		IIO_DEBUG("Avahi Resolver : service '%s' of type '%s' in domain '%s':\n",
-			  name, type, domain);
->>>>>>> d62bc62b
 		break;
 	}
 	}
@@ -193,11 +176,7 @@
 			host_name, avahi_strerror(err));
 		break;
 	case AVAHI_RESOLVER_FOUND:
-<<<<<<< HEAD
-		avahi_process_resolved(adata, address, host_name, IIOD_PORT);
-=======
-		avahi_process_resolved(ddata, iface, address, host_name, IIOD_PORT);
->>>>>>> d62bc62b
+		avahi_process_resolved(adata, iface, address, host_name, IIOD_PORT);
 		break;
 	}
 
@@ -328,13 +307,8 @@
 	avahi_simple_poll_loop(d->poll);
 
 	if (d->resolved) {
-<<<<<<< HEAD
+		remove_dup_discovery_data(params, &d);
 		port_knock_discovery_data(params, &d);
-		remove_dup_discovery_data(params, &d);
-=======
-		remove_dup_discovery_data(&d);
-		port_knock_discovery_data(&d);
->>>>>>> d62bc62b
 	} else
 		ret = -ENXIO;
 
@@ -427,13 +401,8 @@
 #endif
 
 	if (d->resolved) {
-<<<<<<< HEAD
+		remove_dup_discovery_data(params, &d);
 		port_knock_discovery_data(params, &d);
-		remove_dup_discovery_data(params, &d);
-=======
-		remove_dup_discovery_data(&d);
-		port_knock_discovery_data(&d);
->>>>>>> d62bc62b
 	} else {
 		ret = -ENXIO;
 		goto err_mutex_destroy;
